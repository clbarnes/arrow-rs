--- conflicted
+++ resolved
@@ -19,11 +19,7 @@
 
 use crate::client::header::{header_meta, HeaderConfig};
 use crate::path::Path;
-<<<<<<< HEAD
 use crate::{GetOptions, GetRange, GetResult, GetResultPayload, Result};
-=======
-use crate::{Error, GetOptions, GetResult, GetResultPayload, Result};
->>>>>>> 5a67f1f1
 use async_trait::async_trait;
 use futures::{StreamExt, TryStreamExt};
 use hyper::header::CONTENT_RANGE;
@@ -57,21 +53,6 @@
         get_result::<T>(location, range, response).map_err(|e| crate::Error::Generic {
             store: T::STORE,
             source: Box::new(e),
-<<<<<<< HEAD
-        })
-    }
-}
-fn parse_content_range(s: &str) -> Option<Range<usize>> {
-    let rem = s.trim().strip_prefix("bytes ")?;
-    let (range, _) = rem.split_once('/')?;
-    let (start_s, end_s) = range.split_once('-')?;
-
-    let start = start_s.parse().ok()?;
-    let end: usize = end_s.parse().ok()?;
-
-    Some(start..(end + 1))
-}
-=======
         })
     }
 }
@@ -103,7 +84,6 @@
         })
     }
 }
->>>>>>> 5a67f1f1
 
 /// A specialized `Error` for get-related errors
 #[derive(Debug, Snafu)]
@@ -114,7 +94,6 @@
         source: crate::client::header::Error,
     },
 
-<<<<<<< HEAD
     #[snafu(context(false))]
     InvalidRangeRequest {
         source: crate::util::InvalidGetRange,
@@ -123,19 +102,10 @@
     #[snafu(display("Received non-partial response when range requested"))]
     NotPartial,
 
-    #[snafu(display("Content-Range header not present"))]
-    NoContentRange,
-
-    #[snafu(display("Failed to parse value for CONTENT_RANGE header: {value}"))]
-=======
-    #[snafu(display("Received non-partial response when range requested"))]
-    NotPartial,
-
     #[snafu(display("Content-Range header not present in partial response"))]
     NoContentRange,
 
     #[snafu(display("Failed to parse value for CONTENT_RANGE header: \"{value}\""))]
->>>>>>> 5a67f1f1
     ParseContentRange { value: String },
 
     #[snafu(display("Content-Range header contained non UTF-8 characters"))]
@@ -150,25 +120,14 @@
 
 fn get_result<T: GetClient>(
     location: &Path,
-<<<<<<< HEAD
     range: Option<GetRange>,
     response: Response,
 ) -> Result<GetResult, GetResultError> {
-    let meta = header_meta(location, response.headers(), T::HEADER_CONFIG)?;
-
-    // ensure that we receive the range we asked for
-    let out_range = if let Some(r) = range {
-        let expected = r.as_range(meta.size)?;
-
-=======
-    range: Option<Range<usize>>,
-    response: Response,
-) -> Result<GetResult, GetResultError> {
     let mut meta = header_meta(location, response.headers(), T::HEADER_CONFIG)?;
 
     // ensure that we receive the range we asked for
     let range = if let Some(expected) = range {
->>>>>>> 5a67f1f1
+        let expected = expected.as_range(meta.size)?;
         ensure!(
             response.status() == StatusCode::PARTIAL_CONTENT,
             NotPartialSnafu
@@ -179,23 +138,16 @@
             .context(NoContentRangeSnafu)?;
 
         let value = val.to_str().context(InvalidContentRangeSnafu)?;
-<<<<<<< HEAD
-        let actual = parse_content_range(value).context(ParseContentRangeSnafu { value })?;
-=======
         let value = ContentRange::from_str(value).context(ParseContentRangeSnafu { value })?;
         let actual = value.range;
 
->>>>>>> 5a67f1f1
         ensure!(
             actual == expected,
             UnexpectedRangeSnafu { expected, actual }
         );
-<<<<<<< HEAD
-=======
 
         // Update size to reflect full size of object (#5272)
         meta.size = value.size;
->>>>>>> 5a67f1f1
         actual
     } else {
         0..meta.size
@@ -203,23 +155,13 @@
 
     let stream = response
         .bytes_stream()
-<<<<<<< HEAD
         .map_err(|source| crate::Error::Generic {
-=======
-        .map_err(|source| Error::Generic {
->>>>>>> 5a67f1f1
             store: T::STORE,
             source: Box::new(source),
         })
         .boxed();
 
     Ok(GetResult {
-<<<<<<< HEAD
-        range: out_range,
-        payload: GetResultPayload::Stream(stream),
-        meta,
-    })
-=======
         range,
         meta,
         payload: GetResultPayload::Stream(stream),
@@ -284,20 +226,22 @@
         let bytes = res.bytes().await.unwrap();
         assert_eq!(bytes.len(), 12);
 
+        let get_range = GetRange::from(2..3);
+
         let resp = make_response(
             12,
             Some(2..3),
             StatusCode::PARTIAL_CONTENT,
             Some("bytes 2-2/12"),
         );
-        let res = get_result::<TestClient>(&path, Some(2..3), resp).unwrap();
+        let res = get_result::<TestClient>(&path, Some(get_range.clone()), resp).unwrap();
         assert_eq!(res.meta.size, 12);
         assert_eq!(res.range, 2..3);
         let bytes = res.bytes().await.unwrap();
         assert_eq!(bytes.len(), 1);
 
         let resp = make_response(12, Some(2..3), StatusCode::OK, None);
-        let err = get_result::<TestClient>(&path, Some(2..3), resp).unwrap_err();
+        let err = get_result::<TestClient>(&path, Some(get_range.clone()), resp).unwrap_err();
         assert_eq!(
             err.to_string(),
             "Received non-partial response when range requested"
@@ -309,7 +253,7 @@
             StatusCode::PARTIAL_CONTENT,
             Some("bytes 2-3/12"),
         );
-        let err = get_result::<TestClient>(&path, Some(2..3), resp).unwrap_err();
+        let err = get_result::<TestClient>(&path, Some(get_range.clone()), resp).unwrap_err();
         assert_eq!(err.to_string(), "Requested 2..3, got 2..4");
 
         let resp = make_response(
@@ -318,18 +262,45 @@
             StatusCode::PARTIAL_CONTENT,
             Some("bytes 2-2/*"),
         );
-        let err = get_result::<TestClient>(&path, Some(2..3), resp).unwrap_err();
+        let err = get_result::<TestClient>(&path, Some(get_range.clone()), resp).unwrap_err();
         assert_eq!(
             err.to_string(),
             "Failed to parse value for CONTENT_RANGE header: \"bytes 2-2/*\""
         );
 
         let resp = make_response(12, Some(2..3), StatusCode::PARTIAL_CONTENT, None);
-        let err = get_result::<TestClient>(&path, Some(2..3), resp).unwrap_err();
+        let err = get_result::<TestClient>(&path, Some(get_range.clone()), resp).unwrap_err();
         assert_eq!(
             err.to_string(),
             "Content-Range header not present in partial response"
         );
-    }
->>>>>>> 5a67f1f1
+
+        let resp = make_response(2, Some(2..3), StatusCode::PARTIAL_CONTENT, None);
+        let err = get_result::<TestClient>(&path, Some(get_range.clone()), resp).unwrap_err();
+        assert_eq!(
+            err.to_string(),
+            "InvalidRangeRequest: Wanted range starting at 2, but resource was only 2 bytes long"
+        );
+
+        let resp = make_response(
+            6,
+            Some(2..6),
+            StatusCode::PARTIAL_CONTENT,
+            Some("bytes 2-5/6"),
+        );
+        let res = get_result::<TestClient>(&path, Some(GetRange::Suffix(4)), resp).unwrap();
+        assert_eq!(res.meta.size, 6);
+        assert_eq!(res.range, 2..6);
+        let bytes = res.bytes().await.unwrap();
+        assert_eq!(bytes.len(), 4);
+
+        let resp = make_response(
+            6,
+            Some(2..6),
+            StatusCode::PARTIAL_CONTENT,
+            Some("bytes 2-3/6"),
+        );
+        let err = get_result::<TestClient>(&path, Some(GetRange::Suffix(4)), resp).unwrap_err();
+        assert_eq!(err.to_string(), "Requested 2..6, got 2..4");
+    }
 }